package telegram4j.rest.route;

import io.netty.handler.codec.http.HttpMethod;
import reactor.util.annotation.Nullable;
import telegram4j.rest.TelegramRequest;

import java.util.Objects;

/**
 * Represents a tuple containing {@link HttpMethod} and URI used in
 * REST-services for requests creation.
 */
public class Route {

    private final String uri;
    private final HttpMethod method;

    private Route(String uri, HttpMethod method) {
        this.uri = Objects.requireNonNull(uri, "uri");
        this.method = Objects.requireNonNull(method, "method");
    }

<<<<<<< HEAD
    public static Route get(String uri) {
        return new Route(uri, HttpMethod.GET);
    }

    public static Route post(String uri) {
        return new Route(uri, HttpMethod.POST);
    }

    public static Route ofMethod(String uri, HttpMethod httpMethod) {
        return new Route(uri, httpMethod);
    }

    public String getUri() {
        return uri;
=======
    /**
     * Creates a new {@link Route} with {@link HttpMethod#GET} method.
     *
     * @param uriTemplate the URI string.
     * @return a new {@link Route}.
     */
    public static Route get(String uriTemplate) {
        return new Route(uriTemplate, HttpMethod.GET);
    }

    /**
     * Creates a new {@link Route} with {@link HttpMethod#POST} method.
     *
     * @param uriTemplate the URI string.
     * @return a new {@link Route}.
     */
    public static Route post(String uriTemplate) {
        return new Route(uriTemplate, HttpMethod.POST);
    }

    /**
     * Creates a new {@link Route} with custom {@link HttpMethod}.
     *
     * @param uriTemplate the URI string.
     * @param httpMethod the http method.
     * @return a new {@link Route}.
     */
    public static Route ofMethod(String uriTemplate, HttpMethod httpMethod) {
        return new Route(uriTemplate, httpMethod);
    }

    /**
     * Gets a URI string of this route.
     *
     * @return a URI string.
     */
    public String getUriTemplate() {
        return uriTemplate;
>>>>>>> c338283e
    }

    /**
     * Gets a http method of this route.
     *
     * @return a {@link HttpMethod}.
     */
    public HttpMethod getMethod() {
        return method;
    }

    /**
     * Constructs a new {@link TelegramRequest} from this route.
     *
     * @return a new {@link TelegramRequest}.
     */
    public TelegramRequest newRequest() {
        return new TelegramRequest(this);
    }

    @Override
    public boolean equals(@Nullable Object o) {
        if (this == o) {
            return true;
        }
        if (o == null || getClass() != o.getClass()) {
            return false;
        }
        Route route = (Route) o;
        return uri.equals(route.uri) && method.equals(route.method);
    }

    @Override
    public int hashCode() {
        return Objects.hash(uri, method);
    }

    @Override
    public String toString() {
        return "Route{" +
                "uri='" + uri + '\'' +
                ", method=" + method +
                '}';
    }
}<|MERGE_RESOLUTION|>--- conflicted
+++ resolved
@@ -20,51 +20,35 @@
         this.method = Objects.requireNonNull(method, "method");
     }
 
-<<<<<<< HEAD
-    public static Route get(String uri) {
-        return new Route(uri, HttpMethod.GET);
-    }
-
-    public static Route post(String uri) {
-        return new Route(uri, HttpMethod.POST);
-    }
-
-    public static Route ofMethod(String uri, HttpMethod httpMethod) {
-        return new Route(uri, httpMethod);
-    }
-
-    public String getUri() {
-        return uri;
-=======
     /**
      * Creates a new {@link Route} with {@link HttpMethod#GET} method.
      *
-     * @param uriTemplate the URI string.
+     * @param uri the URI string.
      * @return a new {@link Route}.
      */
-    public static Route get(String uriTemplate) {
-        return new Route(uriTemplate, HttpMethod.GET);
+    public static Route get(String uri) {
+        return new Route(uri, HttpMethod.GET);
     }
 
     /**
      * Creates a new {@link Route} with {@link HttpMethod#POST} method.
      *
-     * @param uriTemplate the URI string.
+     * @param uri the URI string.
      * @return a new {@link Route}.
      */
-    public static Route post(String uriTemplate) {
-        return new Route(uriTemplate, HttpMethod.POST);
+    public static Route post(String uri) {
+        return new Route(uri, HttpMethod.POST);
     }
 
     /**
      * Creates a new {@link Route} with custom {@link HttpMethod}.
      *
-     * @param uriTemplate the URI string.
+     * @param uri the URI string.
      * @param httpMethod the http method.
      * @return a new {@link Route}.
      */
-    public static Route ofMethod(String uriTemplate, HttpMethod httpMethod) {
-        return new Route(uriTemplate, httpMethod);
+    public static Route ofMethod(String uri, HttpMethod httpMethod) {
+        return new Route(uri, httpMethod);
     }
 
     /**
@@ -72,9 +56,8 @@
      *
      * @return a URI string.
      */
-    public String getUriTemplate() {
-        return uriTemplate;
->>>>>>> c338283e
+    public String getUri() {
+        return uri;
     }
 
     /**
