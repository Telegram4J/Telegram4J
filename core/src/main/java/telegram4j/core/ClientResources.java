package telegram4j.core;

import telegram4j.core.dispatch.DefaultDispatchMapper;
import telegram4j.core.dispatch.DispatchMapper;
import telegram4j.core.dispatcher.DefaultEventDispatcher;
import telegram4j.core.dispatcher.EventDispatcher;
import telegram4j.core.event.Event;

import java.time.Duration;
import java.util.Objects;
import java.util.function.Supplier;

/** A {@link TelegramClient}'s resources used in updates handling and events mapping. */
public class ClientResources {

<<<<<<< HEAD
    public static final Duration DEFAULT_UPDATE_INTERVAL = Duration.ofMillis(300);
=======
    /** Optimized update check interval. */
    public static final Duration DEFAULT_UPDATE_INTERVAL = Duration.ofMillis(30);
>>>>>>> c338283e

    /** The {@link Supplier} which creates a {@link DefaultDispatchMapper} instances. */
    public static final Supplier<DispatchMapper> DEFAULT_DISPATCH_MAPPER = DefaultDispatchMapper::new;

    /** The {@link Supplier} which creates a {@link DefaultEventDispatcher} instances with default settings. */
    public static final Supplier<EventDispatcher> DEFAULT_EVENT_DISPATCHER = () -> DefaultEventDispatcher.builder().build();

    /** Update check interval. */
    private final Duration updateInterval;
    /** Update event mapper. */
    private final DispatchMapper dispatchMapper;
    /** Event distributor. */
    private final EventDispatcher eventDispatcher;

    /** Constructs a {@link ClientResources} with default settings. */
    public ClientResources() {
        this.updateInterval = DEFAULT_UPDATE_INTERVAL;
        this.dispatchMapper = DEFAULT_DISPATCH_MAPPER.get();
        this.eventDispatcher = DEFAULT_EVENT_DISPATCHER.get();
    }

    public ClientResources(Duration updateInterval, DispatchMapper dispatchMapper, EventDispatcher eventDispatcher) {
        this.updateInterval = Objects.requireNonNull(updateInterval, "updateInterval");
        this.dispatchMapper = Objects.requireNonNull(dispatchMapper, "dispatchMapper");
        this.eventDispatcher = Objects.requireNonNull(eventDispatcher, "eventDispatcher");
    }

    /**
     * Gets a <a href="https://en.wikipedia.org/wiki/Push_technology#Long_polling">long polling</a>
     * update's fetching interval.
     *
     * @return a {@link Duration} of update interval.
     */
    public Duration getUpdateInterval() {
        return updateInterval;
    }

    /**
     * Gets an updates' mapper used for event mapping
     * for subsequent publishing to {@link EventDispatcher}.
     *
     * @return a updates mapper.
     */
    public DispatchMapper getDispatchMapper() {
        return dispatchMapper;
    }

    /**
     * Gets an event dispatcher that publishes new {@link Event}s after mapping
     * in {@link DispatchMapper}
     *
     * @return an event dispatcher that distributes events to subscribers
     */
    public EventDispatcher getEventDispatcher() {
        return eventDispatcher;
    }
}<|MERGE_RESOLUTION|>--- conflicted
+++ resolved
@@ -4,7 +4,6 @@
 import telegram4j.core.dispatch.DispatchMapper;
 import telegram4j.core.dispatcher.DefaultEventDispatcher;
 import telegram4j.core.dispatcher.EventDispatcher;
-import telegram4j.core.event.Event;
 
 import java.time.Duration;
 import java.util.Objects;
@@ -13,12 +12,8 @@
 /** A {@link TelegramClient}'s resources used in updates handling and events mapping. */
 public class ClientResources {
 
-<<<<<<< HEAD
+    /** Optimized update check interval. */
     public static final Duration DEFAULT_UPDATE_INTERVAL = Duration.ofMillis(300);
-=======
-    /** Optimized update check interval. */
-    public static final Duration DEFAULT_UPDATE_INTERVAL = Duration.ofMillis(30);
->>>>>>> c338283e
 
     /** The {@link Supplier} which creates a {@link DefaultDispatchMapper} instances. */
     public static final Supplier<DispatchMapper> DEFAULT_DISPATCH_MAPPER = DefaultDispatchMapper::new;
